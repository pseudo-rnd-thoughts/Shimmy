--- conflicted
+++ resolved
@@ -15,15 +15,9 @@
         OpenspielCompatibility as OpenspielCompatibilityV0,
     )
 except ImportError:
-<<<<<<< HEAD
     pass
 
 try:
     from shimmy.dmcma_compatibility import DMCMACompatibility as DMCMACompatibilityV0
 except ImportError as e:
-    print(e)
-
-__version__ = "0.0.1a"
-=======
-    pass
->>>>>>> bd2e52a6
+    pass