--- conflicted
+++ resolved
@@ -233,15 +233,8 @@
     _register_atari_envs()
 
     register(
-<<<<<<< HEAD
-        "GymV26Compatibility-v0", "shimmy.openai_gym_compatibility:GymV26Compatibility"
-    )
-    register(
-        "GymV22Compatibility-v0", "shimmy.openai_gym_compatibility:GymV22Compatibility"
-=======
         "GymV26Environment-v0", "shimmy.openai_gym_compatibility:GymV26Compatibility"
     )
     register(
         "GymV22Environment-v0", "shimmy.openai_gym_compatibility:GymV22Compatibility"
->>>>>>> 702fb998
     )