--- conflicted
+++ resolved
@@ -3,13 +3,19 @@
 
 from collections import defaultdict
 from functools import partial
-<<<<<<< HEAD
-from typing import Any, Callable
-
+from typing import Any, Callable, Mapping, NamedTuple, Sequence
+
+from ale_py.roms import utils as rom_utils
 import numpy as np
 from gymnasium.envs.registration import register
 
 from shimmy.dm_control_compatibility import DmControlCompatibility
+
+from shimmy.utils.envs_configs import (
+    ALL_ATARI_GAMES,
+    DM_CONTROL_ENVS,
+    LEGACY_ATARI_GAMES,
+)
 
 DM_CONTROL_SUITE_ENVS = (
     ("acrobot", "swingup"),
@@ -62,18 +68,6 @@
     ("walker", "stand"),
     ("walker", "walk"),
     ("walker", "run"),
-=======
-from typing import Any, Callable, Mapping, NamedTuple, Sequence
-
-from ale_py.roms import utils as rom_utils
-from gymnasium.envs.registration import register
-
-from shimmy.dm_control_compatibility import DmControlCompatibility
-from shimmy.utils.envs_configs import (
-    ALL_ATARI_GAMES,
-    DM_CONTROL_ENVS,
-    LEGACY_ATARI_GAMES,
->>>>>>> c8ab4838
 )
 
 
