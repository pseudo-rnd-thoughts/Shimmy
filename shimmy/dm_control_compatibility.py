--- conflicted
+++ resolved
@@ -70,23 +70,10 @@
         Args:
             env (Optional[composer.Environment | control.Environment | dm_env.Environment]): DM Control env to wrap
             render_mode (Optional[str]): rendering mode (options: "human", "rgb_array", "depth_array", "multi_camera")
-<<<<<<< HEAD
             render_kwargs (Optional[dict[str, Any]]): Additional keyword arguments for rendering.
                 For the width, height and camera id use "width", "height" and "camera_id" respectively.
                 See the dm_control implementation for the list of possible kwargs, https://github.com/deepmind/dm_control/blob/330c91f41a21eacadcf8316f0a071327e3f5c017/dm_control/mujoco/engine.py#L178
                 Note: kwargs are not used for human rendering, which uses simpler Gymnasium MuJoCo rendering.
-=======
-            render_height (Optional[int]): height for rendering frame in pixels
-            render_width (Optional[int]): width for rendering frame in pixels
-            camera_id (Optional[int | str]): Optional camera name or index. Defaults to -1, the free
-                camera, which is always defined. A non-negative integer or string
-                corresponds to a fixed camera, which must be defined in the model XML.
-                If `camera_id` is a string then the camera must also be named.
-            render_scene_callback (Optional[(Callable[[MujocoEnginePhysics, mujoco.MjvScene], None])]): Called after
-                the scene has been created and before it is rendered. Can be used to add more geoms to the scene.
-            render_kwargs (Optional[dict[str, Any]]): Additional keyword arguments for rendering. Note: kwargs are not used
-                for human rendering, which uses simpler Gymnasium MuJoCo rendering.
->>>>>>> 464d6bed
         """
         EzPickle.__init__(self, env, render_mode, render_kwargs)
         self._env: Any = env
