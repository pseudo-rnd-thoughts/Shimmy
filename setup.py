"""Setups up the Shimmy module."""
<<<<<<< HEAD
import itertools

=======
>>>>>>> 2ea2445f
from setuptools import find_packages, setup


def get_description():
    """Gets the description from the readme."""
    with open("README.md") as fh:
        long_description = ""
        header_count = 0
        for line in fh:
            if line.startswith("##"):
                header_count += 1
            if header_count < 2:
                long_description += line
            else:
                break
    return header_count, long_description


def get_version():
    """Gets the shimmy version."""
    path = "shimmy/__init__.py"
    with open(path) as file:
        lines = file.readlines()

    for line in lines:
        if line.startswith("__version__"):
            return line.strip().split()[-1].strip().strip('"')
    raise RuntimeError("bad version data in __init__.py")


version = get_version()
header_count, long_description = get_description()

<<<<<<< HEAD
extras = {
    "dm-control": ["dm-control>=1.0.8"],
    "openspiel": ["open_spiel>=1.2", "pettingzoo>=1.22"],
}
extras["testing"] = list(set(itertools.chain.from_iterable(extras.values()))) + [
    "pytest==7.1.3",
    "pillow>=9.3.0",
]
=======

extras = {
    "dm-control": ["dm-control>=1.0.8", "pillow>=9.2.0"],
    "open-spiel": ["open-spiel>=1.2", "pettingzoo>=1.22.0"],
}
extras["all"] = list({lib for libs in extras.values() for lib in libs})
extras["testing"] = ["pre-commit>=2.20.0", "pytest>7.1.3"]
>>>>>>> 2ea2445f

setup(
    name="Shimmy",
    version=version,
    author="Farama Foundation",
    author_email="contact@farama.org",
    description="API for converting popular non-gymnasium environments to a gymnasium compatible environment.",
    url="https://github.com/Farama-Foundation/Shimmy",
    license_files=("LICENSE.txt",),
    long_description=long_description,
    long_description_content_type="text/markdown",
    keywords=["Reinforcement Learning", "game", "RL", "AI"],
    python_requires=">=3.7",
    packages=find_packages(),
<<<<<<< HEAD
    install_requires=["numpy>=1.18.0", "gymnasium>=0.26"],
    extras=extras,
    tests_require=extras["testing"],
=======
    install_requires=["numpy>=1.18.0", "gymnasium>=0.26.0"],
>>>>>>> 2ea2445f
    classifiers=[
        "Programming Language :: Python :: 3.10",
        "Programming Language :: Python :: 3.9",
        "Programming Language :: Python :: 3.8",
        "Programming Language :: Python :: 3.7",
        "License :: OSI Approved :: MIT License",
        "Operating System :: OS Independent",
    ],
    extras_require=extras,
    include_package_data=True,
    entry_points={
        "gymnasium.envs": ["__root__ = shimmy.registration:register_gymnasium_envs"]
    },
)<|MERGE_RESOLUTION|>--- conflicted
+++ resolved
@@ -1,9 +1,6 @@
 """Setups up the Shimmy module."""
-<<<<<<< HEAD
 import itertools
 
-=======
->>>>>>> 2ea2445f
 from setuptools import find_packages, setup
 
 
@@ -37,24 +34,12 @@
 version = get_version()
 header_count, long_description = get_description()
 
-<<<<<<< HEAD
 extras = {
     "dm-control": ["dm-control>=1.0.8"],
     "openspiel": ["open_spiel>=1.2", "pettingzoo>=1.22"],
 }
-extras["testing"] = list(set(itertools.chain.from_iterable(extras.values()))) + [
-    "pytest==7.1.3",
-    "pillow>=9.3.0",
-]
-=======
-
-extras = {
-    "dm-control": ["dm-control>=1.0.8", "pillow>=9.2.0"],
-    "open-spiel": ["open-spiel>=1.2", "pettingzoo>=1.22.0"],
-}
 extras["all"] = list({lib for libs in extras.values() for lib in libs})
-extras["testing"] = ["pre-commit>=2.20.0", "pytest>7.1.3"]
->>>>>>> 2ea2445f
+extras["testing"] = extras["all"] + ["pytest==7.1.3", "pillow>=9.3.0"]
 
 setup(
     name="Shimmy",
@@ -69,13 +54,9 @@
     keywords=["Reinforcement Learning", "game", "RL", "AI"],
     python_requires=">=3.7",
     packages=find_packages(),
-<<<<<<< HEAD
-    install_requires=["numpy>=1.18.0", "gymnasium>=0.26"],
-    extras=extras,
+    install_requires=["numpy>=1.18.0", "gymnasium>=0.26.0"],
     tests_require=extras["testing"],
-=======
-    install_requires=["numpy>=1.18.0", "gymnasium>=0.26.0"],
->>>>>>> 2ea2445f
+    extras_require=extras,
     classifiers=[
         "Programming Language :: Python :: 3.10",
         "Programming Language :: Python :: 3.9",
@@ -84,7 +65,6 @@
         "License :: OSI Approved :: MIT License",
         "Operating System :: OS Independent",
     ],
-    extras_require=extras,
     include_package_data=True,
     entry_points={
         "gymnasium.envs": ["__root__ = shimmy.registration:register_gymnasium_envs"]
