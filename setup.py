"""Setups up the Shimmy module."""
from setuptools import find_packages, setup


def get_description():
    """Gets the description from the readme."""
    with open("README.md") as fh:
        long_description = ""
        header_count = 0
        for line in fh:
            if line.startswith("##"):
                header_count += 1
            if header_count < 2:
                long_description += line
            else:
                break
    return header_count, long_description


def get_version():
    """Gets the shimmy version."""
    path = "shimmy/__init__.py"
    with open(path) as file:
        lines = file.readlines()

    for line in lines:
        if line.startswith("__version__"):
            return line.strip().split()[-1].strip().strip('"')
    raise RuntimeError("bad version data in __init__.py")


version = get_version()
header_count, long_description = get_description()

extras = {
<<<<<<< HEAD
    "gym": ["gym>=0.26"],
    "atari": ["ale-py~=0.8.1"],
=======
    "gym": ["gym>=0.21"],
    "atari": ["ale-py~=0.8.0"],
>>>>>>> 0be00c16
    # "imageio" should be "gymnasium[mujoco]>=0.26" but there are install conflicts
    "dm-control": ["dm-control>=1.0.10", "imageio", "h5py>=3.7.0"],
    "dm-control-multi-agent": ["dm-control>=1.0.10", "pettingzoo>=1.22"],
    "openspiel": ["open_spiel>=1.2", "pettingzoo>=1.22"],
}
extras["all"] = list({lib for libs in extras.values() for lib in libs})
extras["testing"] = [
    "pytest==7.1.3",
    "pillow>=9.3.0",
    "autorom[accept-rom-license]~=0.4.2",
]

setup(
    name="Shimmy",
    version=version,
    author="Farama Foundation",
    author_email="contact@farama.org",
    description="API for converting popular non-gymnasium environments to a gymnasium compatible environment.",
    url="https://github.com/Farama-Foundation/Shimmy",
    license_files=("LICENSE.txt",),
    long_description=long_description,
    long_description_content_type="text/markdown",
    keywords=["Reinforcement Learning", "game", "RL", "AI"],
    python_requires=">=3.7",
    packages=find_packages(),
    install_requires=["numpy>=1.18.0", "gymnasium>=0.27.0"],
    tests_require=extras["testing"],
    extras_require=extras,
    classifiers=[
        "Programming Language :: Python :: 3.7",
        "Programming Language :: Python :: 3.8",
        "Programming Language :: Python :: 3.9",
        "Programming Language :: Python :: 3.10",
        "Programming Language :: Python :: 3.11",
        "License :: OSI Approved :: MIT License",
        "Operating System :: OS Independent",
    ],
    include_package_data=True,
    entry_points={
        "gymnasium.envs": ["__root__ = shimmy.registration:register_gymnasium_envs"]
    },
)<|MERGE_RESOLUTION|>--- conflicted
+++ resolved
@@ -33,13 +33,8 @@
 header_count, long_description = get_description()
 
 extras = {
-<<<<<<< HEAD
-    "gym": ["gym>=0.26"],
+    "gym": ["gym>=0.21"],
     "atari": ["ale-py~=0.8.1"],
-=======
-    "gym": ["gym>=0.21"],
-    "atari": ["ale-py~=0.8.0"],
->>>>>>> 0be00c16
     # "imageio" should be "gymnasium[mujoco]>=0.26" but there are install conflicts
     "dm-control": ["dm-control>=1.0.10", "imageio", "h5py>=3.7.0"],
     "dm-control-multi-agent": ["dm-control>=1.0.10", "pettingzoo>=1.22"],
